/*
 * Licensed to the Apache Software Foundation (ASF) under one or more
 * contributor license agreements.  See the NOTICE file distributed with
 * this work for additional information regarding copyright ownership.
 * The ASF licenses this file to You under the Apache License, Version 2.0
 * (the "License"); you may not use this file except in compliance with
 * the License.  You may obtain a copy of the License at
 *
 *    http://www.apache.org/licenses/LICENSE-2.0
 *
 * Unless required by applicable law or agreed to in writing, software
 * distributed under the License is distributed on an "AS IS" BASIS,
 * WITHOUT WARRANTIES OR CONDITIONS OF ANY KIND, either express or implied.
 * See the License for the specific language governing permissions and
 * limitations under the License.
 */

package org.apache.spark.scheduler

import java.io.NotSerializableException
import java.nio.ByteBuffer
import java.util.Arrays
import java.util.concurrent.ConcurrentLinkedQueue

import scala.collection.mutable
import scala.collection.mutable.ArrayBuffer
import scala.collection.mutable.HashMap
import scala.collection.mutable.HashSet
import scala.math.{min, max}
import scala.util.control.NonFatal

import org.apache.spark._
import org.apache.spark.executor.TaskMetrics
import org.apache.spark.scheduler.SchedulingMode._
import org.apache.spark.TaskState.TaskState
import org.apache.spark.util.{Clock, SystemClock, Utils}

import org.apache.hadoop.mapred.FileSplit
import org.apache.spark.rdd.{HadoopPartition, HadoopRDD}
/**
 * Schedules the tasks within a single TaskSet in the TaskSchedulerImpl. This class keeps track of
 * each task, retries tasks if they fail (up to a limited number of times), and
 * handles locality-aware scheduling for this TaskSet via delay scheduling. The main interfaces
 * to it are resourceOffer, which asks the TaskSet whether it wants to run a task on one node,
 * and statusUpdate, which tells it that one of its tasks changed state (e.g. finished).
 *
 * THREADING: This class is designed to only be called from code with a lock on the
 * TaskScheduler (e.g. its event handlers). It should not be called from other threads.
 *
 * @param sched           the TaskSchedulerImpl associated with the TaskSetManager
 * @param taskSet         the TaskSet to manage scheduling for
 * @param maxTaskFailures if any particular task fails this number of times, the entire
 *                        task set will be aborted
 */
private[spark] class TaskSetManager(
    sched: TaskSchedulerImpl,
    val taskSet: TaskSet,
    val maxTaskFailures: Int,
    clock: Clock = new SystemClock())
  extends Schedulable with Logging {

  val conf = sched.sc.conf

  /*
   * Sometimes if an executor is dead or in an otherwise invalid state, the driver
   * does not realize right away leading to repeated task failures. If enabled,
   * this temporarily prevents a task from re-launching on an executor where
   * it just failed.
   */
  private val EXECUTOR_TASK_BLACKLIST_TIMEOUT =
    conf.getLong("spark.scheduler.executorTaskBlacklistTime", 0L)

  // Quantile of tasks at which to start speculation
  val SPECULATION_QUANTILE = conf.getDouble("spark.speculation.quantile", 0.75)
  val SPECULATION_MULTIPLIER = conf.getDouble("spark.speculation.multiplier", 1.5)

  // Limit of bytes for total size of results (default is 1GB)
  val maxResultSize = Utils.getMaxResultSize(conf)

  // Serializer for closures and tasks.
  val env = SparkEnv.get
  val ser = env.closureSerializer.newInstance()

  val tasks = taskSet.tasks
  val numTasks = tasks.length
  val copiesRunning = new Array[Int](numTasks)
  val successful = new Array[Boolean](numTasks)
  private val numFailures = new Array[Int](numTasks)
  // key is taskId, value is a Map of executor id to when it failed
  private val failedExecutors = new HashMap[Int, HashMap[String, Long]]()

  val taskAttempts = Array.fill[List[TaskInfo]](numTasks)(Nil)
  var tasksSuccessful = 0

  var weight = 1
  var minShare = 0
  var priority = taskSet.priority
  var stageId = taskSet.stageId
  var name = "TaskSet_" + taskSet.stageId.toString
  var parent: Pool = null
  var totalResultSize = 0L
  var calculatedTasks = 0

  val runningTasksSet = new HashSet[Long]

  override def runningTasks: Int = runningTasksSet.size

  // True once no more tasks should be launched for this task set manager. TaskSetManagers enter
  // the zombie state once at least one attempt of each task has completed successfully, or if the
  // task set is aborted (for example, because it was killed).  TaskSetManagers remain in the zombie
  // state until all tasks have finished running; we keep TaskSetManagers that are in the zombie
  // state in order to continue to track and account for the running tasks.
  // TODO: We should kill any running task attempts when the task set manager becomes a zombie.
  var isZombie = false

  // Set of pending tasks for each executor. These collections are actually
  // treated as stacks, in which new tasks are added to the end of the
  // ArrayBuffer and removed from the end. This makes it faster to detect
  // tasks that repeatedly fail because whenever a task failed, it is put
  // back at the head of the stack. These collections may contain duplicates
  // for two reasons:
  // (1): Tasks are only removed lazily; when a task is launched, it remains
  // in all the pending lists except the one that it was launched from.
  // (2): Tasks may be re-added to these lists multiple times as a result
  // of failures.
  // Duplicates are handled in dequeueTaskFromList, which ensures that a
  // task hasn't already started running before launching it.
  private val pendingTasksForExecutor = new HashMap[String, ArrayBuffer[Int]]

  // Set of pending tasks for each host. Similar to pendingTasksForExecutor,
  // but at host level.
  private val pendingTasksForHost = new HashMap[String, ArrayBuffer[Int]]

  private val pendingTasksForHostRamdisk = new HashMap[String, ArrayBuffer[Int]]

  private val pendingTasksForHostSSD = new HashMap[String, ArrayBuffer[Int]]

  private val pendingTasksForHostDisk = new HashMap[String, ArrayBuffer[Int]]

  private val pendingTasksForHostArchive = new HashMap[String, ArrayBuffer[Int]]

  // Set of pending tasks for each rack -- similar to the above.
  private val pendingTasksForRack = new HashMap[String, ArrayBuffer[Int]]

  private val pendingTasksForRackRamdisk = new HashMap[String, ArrayBuffer[Int]]

  private val pendingTasksForRackSSD = new HashMap[String, ArrayBuffer[Int]]

  private val pendingTasksForRackDisk = new HashMap[String, ArrayBuffer[Int]]

  private val pendingTasksForRackArchive = new HashMap[String, ArrayBuffer[Int]]

  // Set containing pending tasks with no locality preferences.
  var pendingTasksWithNoPrefs = new ArrayBuffer[Int]

  // Set containing all pending tasks (also used as a stack, as above).
  val allPendingTasks = new ArrayBuffer[Int]

  // Tasks that can be speculated. Since these will be a small fraction of total
  // tasks, we'll just hold them in a HashSet.
  val speculatableTasks = new HashSet[Int]

  // Task index, start and finish time for each task attempt (indexed by task ID)
  val taskInfos = new HashMap[Long, TaskInfo]

  // How frequently to reprint duplicate exceptions in full, in milliseconds
  val EXCEPTION_PRINT_INTERVAL =
    conf.getLong("spark.logging.exceptionPrintInterval", 10000)

  // Map of recent exceptions (identified by string representation and top stack frame) to
  // duplicate count (how many times the same exception has appeared) and time the full exception
  // was printed. This should ideally be an LRU map that can drop old exceptions automatically.
  val recentExceptions = HashMap[String, (Int, Long)]()

  // Figure out the current map output tracker epoch and set it on all tasks
  val epoch = sched.mapOutputTracker.getEpoch
  logDebug("Epoch for " + taskSet + ": " + epoch)
  for (t <- tasks) {
    t.epoch = epoch
  }

  // Add all our tasks to the pending lists. We do this in reverse order
  // of task index so that tasks with low indices get launched first.
  for (i <- (0 until numTasks).reverse) {
    addPendingTask(i)
  }

  /*
  logInfo("print pendingTasksForHost")
  for (k <- pendingTasksForHost.keySet) {
    for (v <- pendingTasksForHost(k))
      logInfo("pendingTasksForHost key " + k + " value " + v)
  }

  logInfo("print pendingTasksForHostRamdisk")
  for (k <- pendingTasksForHostRamdisk.keySet) {
    for (v <- pendingTasksForHostRamdisk(k))
      logInfo("pendingTasksForHostRamdisk key " + k + " value " + v)
  }

  logInfo("print pendingTasksForHostSSD")
  for (k <- pendingTasksForHostSSD.keySet) {
    for (v <- pendingTasksForHostSSD(k))
      logInfo("pendingTasksForHostSSD key " + k + " value " + v)
  }

  logInfo("print pendingTasksForHostDisk")
  for (k <- pendingTasksForHostDisk.keySet) {
    for (v <- pendingTasksForHostDisk(k))
      logInfo("pendingTasksForHostDisk key " + k + " value " + v)
  }

  logInfo("print pendingTasksForHostArchive")
  for (k <- pendingTasksForHostArchive.keySet) {
    for (v <- pendingTasksForHostArchive(k))
      logInfo("pendingTasksForHostArchive key " + k + " value " + v)
  }
  */
  // Figure out which locality levels we have in our TaskSet, so we can do delay scheduling
  var myLocalityLevels = computeValidLocalityLevels()
  var localityWaits = myLocalityLevels.map(getLocalityWait) // Time to wait at each level

  // Delay scheduling variables: we keep track of our current locality level and the time we
  // last launched a task at that level, and move up a level when localityWaits[curLevel] expires.
  // We then move down if we manage to launch a "more local" task.
  var currentLocalityIndex = 0    // Index of our current locality level in validLocalityLevels
  var lastLaunchTime = clock.getTimeMillis()  // Time we last launched a task at this level

  override def schedulableQueue: ConcurrentLinkedQueue[Schedulable] = null

  override def schedulingMode: SchedulingMode = SchedulingMode.NONE

  var emittedTaskSizeWarning = false

  /** Add a task to all the pending-task lists that it should be on. */
  private def addPendingTask(index: Int) {
    // Find out whether task has an SSD duplicate
    var goNextLocality = true

    for (loc <- tasks(index).preferredLocations if goNextLocality) {
      if (loc.isInstanceOf[ExecutorCacheTaskLocation]) {
        pendingTasksForExecutor.getOrElseUpdate(loc.host, new ArrayBuffer) += index
        goNextLocality = false
      }
    }

    for (loc <- tasks(index).preferredLocations if goNextLocality) {
      if (loc.isInstanceOf[HDFSCacheTaskLocation]) {
        val exe = sched.getExecutorsAliveOnHost(loc.host)
        exe match {
          case Some(set) => {
            for (e <- set) {
              pendingTasksForExecutor.getOrElseUpdate(e, new ArrayBuffer) += index
              goNextLocality = false
            }
            logInfo(s"Pending task $index has a cached location at ${loc.host} " +
              ", where there are executors " + set.mkString(","))
          }
          case None => logDebug(s"Pending task $index has a cached location at ${loc.host} " +
            ", but there are no executors alive there.")
        }
      }
    }

    for (loc <- tasks(index).preferredLocations if goNextLocality) {
      if (loc.isInstanceOf[HostTaskRamdiskLocation]) {
        pendingTasksForHostRamdisk.getOrElseUpdate(loc.host, new ArrayBuffer) += index
        goNextLocality = false
      }
    }

    for (loc <- tasks(index).preferredLocations if goNextLocality) {
      if (loc.isInstanceOf[HostTaskSSDLocation]) {
        pendingTasksForHostSSD.getOrElseUpdate(loc.host, new ArrayBuffer) += index
        logInfo("task " + index + " has SSD duplicate")
        goNextLocality = false
      }
    }

    for (loc <- tasks(index).preferredLocations if goNextLocality) {
      if (loc.isInstanceOf[HostTaskDiskLocation]) {
        pendingTasksForHostDisk.getOrElseUpdate(loc.host, new ArrayBuffer) += index
        logInfo("task " + index + " has Disk duplicate")
        goNextLocality = false
      }
    }

    for (loc <- tasks(index).preferredLocations if goNextLocality) {
      if (loc.isInstanceOf[HostTaskArchiveLocation]) {
        pendingTasksForHostArchive.getOrElseUpdate(loc.host, new ArrayBuffer) += index
        goNextLocality = false
      }
    }

    for (loc <- tasks(index).preferredLocations if goNextLocality) {
      for (rack <- sched.getRackForHost(loc.host)) {
        pendingTasksForRack.getOrElseUpdate(rack, new ArrayBuffer) += index
      }
    }

    if (tasks(index).preferredLocations == Nil) {
      pendingTasksWithNoPrefs += index
    }

    allPendingTasks += index  // No point scanning this whole list to find the old task there
  }

  /**
   * Return the pending tasks list for a given executor ID, or an empty list if
   * there is no map entry for that host
   */
  private def getPendingTasksForExecutor(executorId: String): ArrayBuffer[Int] = {
    pendingTasksForExecutor.getOrElse(executorId, ArrayBuffer())
  }

  /**
   * Return the pending tasks list for a given host, or an empty list if
   * there is no map entry for that host
   */
  private def getPendingTasksForHost(host: String): ArrayBuffer[Int] = {
    pendingTasksForHost.getOrElse(host, ArrayBuffer())
  }

  private def getPendingTasksForHostRamdisk(host: String): ArrayBuffer[Int] = {
    pendingTasksForHostRamdisk.getOrElse(host, ArrayBuffer())
  }

  private def getPendingTasksForHostSSD(host: String): ArrayBuffer[Int] = {
    pendingTasksForHostSSD.getOrElse(host, ArrayBuffer())
  }

  private def getPendingTasksForSSD(): (String, ArrayBuffer[Int]) = {
    var longestQueue = "" -> new ArrayBuffer[Int]

    for ((k, v) <- pendingTasksForHostSSD) {
      if (longestQueue._2.size == 0 || v.size.compareTo(longestQueue._2.size) > 0) {
        longestQueue = (k, v)
      }
    }

    if (longestQueue._2.size > 0) {
      logInfo("get one remote SSD task from host " + longestQueue._1)
    }

    longestQueue
  }

  private def getPendingTasksForHostDisk(host: String): ArrayBuffer[Int] = {
    pendingTasksForHostDisk.getOrElse(host, ArrayBuffer())
  }

  private def getPendingTasksForDisk(): (String, ArrayBuffer[Int]) = {
    var longestQueue = "" -> new ArrayBuffer[Int]

    for ((k, v) <- pendingTasksForHostDisk) {
      if (longestQueue._2.size == 0 || v.size.compareTo(longestQueue._2.size) > 0) {
        longestQueue = (k, v)
      }
    }

    if (longestQueue._2.size > 0) {
      logInfo("get one remote Disk task from host " + longestQueue._1)
    }
    longestQueue
  }

  private def getPendingTasksForHostArchive(host: String): ArrayBuffer[Int] = {
    pendingTasksForHostArchive.getOrElse(host, ArrayBuffer())
  }

  private def getPendingTasksForArchive(): (String, ArrayBuffer[Int]) = {
    var longestQueue = "" -> new ArrayBuffer[Int]

    for ((k, v) <- pendingTasksForHostArchive) {
      if (longestQueue._2.size == 0 || v.size.compareTo(longestQueue._2.size) > 0) {
        longestQueue = (k, v)
      }
    }

    if (longestQueue._2.size > 0) {
      logInfo("get one remote Archive task from host " + longestQueue._1)
    }

    longestQueue
  }

  /**
   * Return the pending rack-local task list for a given rack, or an empty list if
   * there is no map entry for that rack
   */
  private def getPendingTasksForRack(rack: String): ArrayBuffer[Int] = {
    pendingTasksForRack.getOrElse(rack, ArrayBuffer())
  }

  private def getPendingTasksForRackRamdisk(rack: String): ArrayBuffer[Int] = {
    pendingTasksForRackRamdisk.getOrElse(rack, ArrayBuffer())
  }

  private def getPendingTasksForRackSSD(rack: String): ArrayBuffer[Int] = {
    pendingTasksForRackSSD.getOrElse(rack, ArrayBuffer())
  }

  private def getPendingTasksForRackDisk(rack: String): ArrayBuffer[Int] = {
    pendingTasksForRackDisk.getOrElse(rack, ArrayBuffer())
  }

  private def getPendingTasksForRackArchive(rack: String): ArrayBuffer[Int] = {
    pendingTasksForRackArchive.getOrElse(rack, ArrayBuffer())
  }

  /**
   * Dequeue a pending task from the given list and return its index.
   * Return None if the list is empty.
   * This method also cleans up any tasks in the list that have already
   * been launched, since we want that to happen lazily.
   */
  private def dequeueTaskFromList(execId: String, list: ArrayBuffer[Int]): Option[Int] = {
    var indexOffset = list.size
    while (indexOffset > 0) {
      indexOffset -= 1
      val index = list(indexOffset)
      if (!executorIsBlacklisted(execId, index)) {
        // This should almost always be list.trimEnd(1) to remove tail
        list.remove(indexOffset)
        if (copiesRunning(index) == 0 && !successful(index)) {
          return Some(index)
        }
      }
    }
    None
  }

  private def dequeueTaskFromList(execId: String, hashmap: (
    String, ArrayBuffer[Int])): Option[(Int, String)] = {
    var indexOffset = hashmap._2.size
    while (indexOffset > 0) {
      indexOffset -= 1
      val index = hashmap._2(indexOffset)
      if (!executorIsBlacklisted(execId, index)) {
        // This should almost always be list.trimEnd(1) to remove tail
        hashmap._2.remove(indexOffset)
        if (copiesRunning(index) == 0 && !successful(index)) {
          return Some((index, hashmap._1))
        }
      }
    }
    None
  }

  /** Check whether a task is currently running an attempt on a given host */
  private def hasAttemptOnHost(taskIndex: Int, host: String): Boolean = {
    taskAttempts(taskIndex).exists(_.host == host)
  }

  /**
   * Is this re-execution of a failed task on an executor it already failed in before
   * EXECUTOR_TASK_BLACKLIST_TIMEOUT has elapsed ?
   */
  private def executorIsBlacklisted(execId: String, taskId: Int): Boolean = {
    if (failedExecutors.contains(taskId)) {
      val failed = failedExecutors.get(taskId).get

      return failed.contains(execId) &&
        clock.getTimeMillis() - failed.get(execId).get < EXECUTOR_TASK_BLACKLIST_TIMEOUT
    }

    false
  }

  /**
   * Return a speculative task for a given executor if any are available. The task should not have
   * an attempt running on this host, in case the host is slow. In addition, the task should meet
   * the given locality constraint.
   */
  // Labeled as protected to allow tests to override providing speculative tasks if necessary
  protected def dequeueSpeculativeTask(execId: String, host: String, locality: TaskLocality.Value)
    : Option[(Int, TaskLocality.Value)] =
  {
    speculatableTasks.retain(index => !successful(index)) // Remove finished tasks from set

    def canRunOnHost(index: Int): Boolean =
      !hasAttemptOnHost(index, host) && !executorIsBlacklisted(execId, index)

    if (!speculatableTasks.isEmpty) {
      // Check for process-local tasks; note that tasks can be process-local
      // on multiple nodes when we replicate cached blocks, as in Spark Streaming
      for (index <- speculatableTasks if canRunOnHost(index)) {
        val prefs = tasks(index).preferredLocations
        val executors = prefs.flatMap(_ match {
          case e: ExecutorCacheTaskLocation => Some(e.executorId)
          case _ => None
        });
        if (executors.contains(execId)) {
          speculatableTasks -= index
          return Some((index, TaskLocality.PROCESS_LOCAL))
        }
      }

      // Check for node-local tasks
      if (TaskLocality.isAllowed(locality, TaskLocality.NODE_LOCAL)) {
        for (index <- speculatableTasks if canRunOnHost(index)) {
          val locations = tasks(index).preferredLocations.map(_.host)
          if (locations.contains(host)) {
            speculatableTasks -= index
            return Some((index, TaskLocality.NODE_LOCAL))
          }
        }
      }

      // Check for no-preference tasks
      if (TaskLocality.isAllowed(locality, TaskLocality.NO_PREF)) {
        for (index <- speculatableTasks if canRunOnHost(index)) {
          val locations = tasks(index).preferredLocations
          if (locations.size == 0) {
            speculatableTasks -= index
            return Some((index, TaskLocality.PROCESS_LOCAL))
          }
        }
      }

      // Check for rack-local tasks
      if (TaskLocality.isAllowed(locality, TaskLocality.RACK_LOCAL)) {
        for (rack <- sched.getRackForHost(host)) {
          for (index <- speculatableTasks if canRunOnHost(index)) {
            val racks = tasks(index).preferredLocations.map(_.host).flatMap(sched.getRackForHost)
            if (racks.contains(rack)) {
              speculatableTasks -= index
              return Some((index, TaskLocality.RACK_LOCAL))
            }
          }
        }
      }

      // Check for non-local tasks
      if (TaskLocality.isAllowed(locality, TaskLocality.ANY)) {
        for (index <- speculatableTasks if canRunOnHost(index)) {
          speculatableTasks -= index
          return Some((index, TaskLocality.ANY))
        }
      }
    }

    None
  }

  /**
   * Dequeue a pending task for a given node and return its index and locality level.
   * Only search for tasks matching the given locality constraint.
   *
   * @return An option containing (task index within the task set, locality, is speculative?)
   */
  private def dequeueTask(execId: String, host: String, maxLocality: TaskLocality.Value)
    : Option[(Int, TaskLocality.Value, Boolean)] =
  {
    for (index <- dequeueTaskFromList(execId, getPendingTasksForExecutor(execId))) {
      return Some((index, TaskLocality.PROCESS_LOCAL, false))
    }

    if (TaskLocality.isAllowed(maxLocality, TaskLocality.NODE_LOCAL)) {

      for (index <- dequeueTaskFromList(execId, getPendingTasksForHostRamdisk(host))) {
        logInfo("dequeueTaskFrom Ramdisk(node_local) List id " + index + " host " + host)
        return Some((index, TaskLocality.NODE_LOCAL, false))
      }
      for (index <- dequeueTaskFromList(execId, getPendingTasksForHostSSD(host))) {
        logInfo("dequeueTaskFrom SSD(node_local) List id " + index + " host " + host)
        return Some((index, TaskLocality.NODE_LOCAL, false))
      }
      for (index <- dequeueTaskFromList(execId, getPendingTasksForHostDisk(host))) {
        logInfo("dequeueTaskFrom Disk(node_local) List id " + index + " host " + host)
        return Some((index, TaskLocality.NODE_LOCAL, false))
      }
      for (index <- dequeueTaskFromList(execId, getPendingTasksForHostArchive(host))) {
        logInfo("dequeueTaskFrom Archive(node_local) List id " + index + " host " + host)
        return Some((index, TaskLocality.NODE_LOCAL, false))
      }
      for (index <- dequeueTaskFromList(execId, getPendingTasksForHost(host))) {
        logInfo("dequeueTaskFrom all(node_local) List id " + index + " host " + host)
        return Some((index, TaskLocality.NODE_LOCAL, false))
      }
    }

    if (TaskLocality.isAllowed(maxLocality, TaskLocality.NO_PREF)) {
      // Look for noPref tasks after NODE_LOCAL for minimize cross-rack traffic
      for (index <- dequeueTaskFromList(execId, pendingTasksWithNoPrefs)) {
        logInfo("dequeueTaskFrom all(no_pref) List id " + index + " host " + host)
        return Some((index, TaskLocality.NO_PREF, false))
      }
    }

    if (TaskLocality.isAllowed(maxLocality, TaskLocality.RACK_LOCAL)) {
      for {
        rack <- sched.getRackForHost(host)
        index <- dequeueTaskFromList(execId, getPendingTasksForRack(rack))
      } {
        logInfo("dequeueTaskFrom all(rack_local) List id " + index + " host " + host)
        return Some((index, TaskLocality.RACK_LOCAL, false))
      }
    }

    if (TaskLocality.isAllowed(maxLocality, TaskLocality.ANY)) {
      for ((index, storageHost) <- dequeueTaskFromList(execId, getPendingTasksForArchive())) {
        logInfo("dequeueTaskFrom Archive(node_local) List id " + index + " host " + host)
        setSplitPreferLoc(index, storageHost)
        return Some((index, TaskLocality.ANY, false))
      }

<<<<<<< HEAD
      for ((index, storageHost) <- dequeueTaskFromList(execId, getPendingTasksForDisk())) {
        logInfo("dequeueTaskFrom Disk Task List id " + index)
        setSplitPreferLoc(index, storageHost)
        return Some((index, TaskLocality.ANY, false))
      }

      for ((index, storageHost) <- dequeueTaskFromList(execId, getPendingTasksForSSD())) {
        logInfo("dequeueTaskFrom SSD Task List id " + index)
        setSplitPreferLoc(index, storageHost)
=======
      for ((index, storagehost) <- dequeueTaskFromList(execId, getPendingTasksForDisk())) {
        logInfo("dequeueTaskFrom Disk Task List id " + index + " cpuhost " + host + " storagehost " + storagehost)
        setSplitPreferLoc(index, storagehost)
        return Some((index, TaskLocality.ANY, false))
      }

      for ((index, storagehost) <- dequeueTaskFromList(execId, getPendingTasksForSSD())) {
        logInfo("dequeueTaskFrom SSD Task List id " + index + " cpuhost " + host + " storagehost " + storagehost)
        setSplitPreferLoc(index, storagehost)
>>>>>>> 771ce4cb
        return Some((index, TaskLocality.ANY, false))
      }

      for (index <- dequeueTaskFromList(execId, allPendingTasks)) {
        logInfo("dequeueTaskFrom all(any) List id " + index + " host " + host)
        return Some((index, TaskLocality.ANY, false))
      }
    }

    // find a speculative task if all others tasks have been scheduled
    dequeueSpeculativeTask(execId, host, maxLocality).map {
      case (taskIndex, allowedLocality) => (taskIndex, allowedLocality, true)}
  }

  private def setSplitPreferLoc(index: Int, host: String) {
    val part = tasks(index).fetchPartition
    val hadoopRDDPart = part.asInstanceOf[HadoopPartition]
    val inputSplit = hadoopRDDPart.inputSplit
    val fileSplit = inputSplit.value.asInstanceOf[FileSplit]
    fileSplit.setPreferloc(host)
  }


  /**
   * Respond to an offer of a single executor from the scheduler by finding a task
   *
   * NOTE: this function is either called with a maxLocality which
   * would be adjusted by delay scheduling algorithm or it will be with a special
   * NO_PREF locality which will be not modified
   *
   * @param execId the executor Id of the offered resource
   * @param host  the host Id of the offered resource
   * @param maxLocality the maximum locality we want to schedule the tasks at
   */
  @throws[TaskNotSerializableException]
  def resourceOffer(
      execId: String,
      host: String,
      maxLocality: TaskLocality.TaskLocality)
    : Option[TaskDescription] =
  {
    if (!isZombie) {
      val curTime = clock.getTimeMillis()

      var allowedLocality = maxLocality

      if (maxLocality != TaskLocality.NO_PREF) {
        allowedLocality = getAllowedLocalityLevel(curTime)
        if (allowedLocality > maxLocality) {
          // We're not allowed to search for farther-away tasks
          allowedLocality = maxLocality
        }
      }

      dequeueTask(execId, host, allowedLocality) match {
        case Some((index, taskLocality, speculative)) => {
          // Found a task; do some bookkeeping and return a task description
          val task = tasks(index)
          val taskId = sched.newTaskId()
          // Do various bookkeeping
          copiesRunning(index) += 1
          val attemptNum = taskAttempts(index).size
          val info = new TaskInfo(taskId, index, attemptNum, curTime,
            execId, host, taskLocality, speculative)
          taskInfos(taskId) = info
          taskAttempts(index) = info :: taskAttempts(index)
          // Update our locality level for delay scheduling
          // NO_PREF will not affect the variables related to delay scheduling
          if (maxLocality != TaskLocality.NO_PREF) {
            currentLocalityIndex = getLocalityIndex(taskLocality)
            lastLaunchTime = curTime
          }
          // Serialize and return the task
          val startTime = clock.getTimeMillis()
          val serializedTask: ByteBuffer = try {
            Task.serializeWithDependencies(task, sched.sc.addedFiles, sched.sc.addedJars, ser)
          } catch {
            // If the task cannot be serialized, then there's no point to re-attempt the task,
            // as it will always fail. So just abort the whole task-set.
            case NonFatal(e) =>
              val msg = s"Failed to serialize task $taskId, not attempting to retry it."
              logError(msg, e)
              abort(s"$msg Exception during serialization: $e")
              throw new TaskNotSerializableException(e)
          }
          if (serializedTask.limit > TaskSetManager.TASK_SIZE_TO_WARN_KB * 1024 &&
              !emittedTaskSizeWarning) {
            emittedTaskSizeWarning = true
            logWarning(s"Stage ${task.stageId} contains a task of very large size " +
              s"(${serializedTask.limit / 1024} KB). The maximum recommended task size is " +
              s"${TaskSetManager.TASK_SIZE_TO_WARN_KB} KB.")
          }
          addRunningTask(taskId)

          // We used to log the time it takes to serialize the task, but task size is already
          // a good proxy to task serialization time.
          // val timeTaken = clock.getTime() - startTime
          val taskName = s"task ${info.id} in stage ${taskSet.id}"
          logInfo(s"Starting $taskName (TID $taskId, $host, partition ${task.partitionId}," +
            s"$taskLocality, ${serializedTask.limit} bytes)")

          sched.dagScheduler.taskStarted(task, info)
          return Some(new TaskDescription(taskId = taskId, attemptNumber = attemptNum, execId,
            taskName, index, serializedTask))
        }
        case _ =>
      }
    }
    None
  }

  private def maybeFinishTaskSet() {
    if (isZombie && runningTasks == 0) {
      sched.taskSetFinished(this)
    }
  }

  /**
   * Get the level we can launch tasks according to delay scheduling, based on current wait time.
   */
  private def getAllowedLocalityLevel(curTime: Long): TaskLocality.TaskLocality = {
    // Remove the scheduled or finished tasks lazily
    def tasksNeedToBeScheduledFrom(pendingTaskIds: ArrayBuffer[Int]): Boolean = {
      var indexOffset = pendingTaskIds.size
      while (indexOffset > 0) {
        indexOffset -= 1
        val index = pendingTaskIds(indexOffset)
        if (copiesRunning(index) == 0 && !successful(index)) {
          return true
        } else {
          pendingTaskIds.remove(indexOffset)
        }
      }
      false
    }
    // Walk through the list of tasks that can be scheduled at each location and returns true
    // if there are any tasks that still need to be scheduled. Lazily cleans up tasks that have
    // already been scheduled.
    def moreTasksToRunIn(pendingTasks: HashMap[String, ArrayBuffer[Int]]): Boolean = {
      val emptyKeys = new ArrayBuffer[String]
      val hasTasks = pendingTasks.exists {
        case (id: String, tasks: ArrayBuffer[Int]) =>
          if (tasksNeedToBeScheduledFrom(tasks)) {
            true
          } else {
            emptyKeys += id
            false
          }
      }
      // The key could be executorId, host or rackId
      emptyKeys.foreach(id => pendingTasks.remove(id))
      hasTasks
    }

    while (currentLocalityIndex < myLocalityLevels.length - 1) {
      val moreTasks = myLocalityLevels(currentLocalityIndex) match {
        case TaskLocality.PROCESS_LOCAL => moreTasksToRunIn(pendingTasksForExecutor)
        case TaskLocality.NODE_LOCAL => moreTasksToRunIn(pendingTasksForHost)
        case TaskLocality.NO_PREF => pendingTasksWithNoPrefs.nonEmpty
        case TaskLocality.RACK_LOCAL => moreTasksToRunIn(pendingTasksForRack)
      }
      if (!moreTasks) {
        // This is a performance optimization: if there are no more tasks that can
        // be scheduled at a particular locality level, there is no point in waiting
        // for the locality wait timeout (SPARK-4939).
        lastLaunchTime = curTime
        logDebug(s"No tasks for locality level ${myLocalityLevels(currentLocalityIndex)}, " +
          s"so moving to locality level ${myLocalityLevels(currentLocalityIndex + 1)}")
        currentLocalityIndex += 1
      } else if (curTime - lastLaunchTime >= localityWaits(currentLocalityIndex)) {
        // Jump to the next locality level, and reset lastLaunchTime so that the next locality
        // wait timer doesn't immediately expire
        lastLaunchTime += localityWaits(currentLocalityIndex)
        logDebug(s"Moving to ${myLocalityLevels(currentLocalityIndex + 1)} after waiting for " +
          s"${localityWaits(currentLocalityIndex)}ms")
        currentLocalityIndex += 1
      } else {
        return myLocalityLevels(currentLocalityIndex)
      }
    }
    myLocalityLevels(currentLocalityIndex)
  }

  /**
   * Find the index in myLocalityLevels for a given locality. This is also designed to work with
   * localities that are not in myLocalityLevels (in case we somehow get those) by returning the
   * next-biggest level we have. Uses the fact that the last value in myLocalityLevels is ANY.
   */
  def getLocalityIndex(locality: TaskLocality.TaskLocality): Int = {
    var index = 0
    while (locality > myLocalityLevels(index)) {
      index += 1
    }
    index
  }

  /**
   * Marks the task as getting result and notifies the DAG Scheduler
   */
  def handleTaskGettingResult(tid: Long): Unit = {
    val info = taskInfos(tid)
    info.markGettingResult()
    sched.dagScheduler.taskGettingResult(info)
  }

  /**
   * Check whether has enough quota to fetch the result with `size` bytes
   */
  def canFetchMoreResults(size: Long): Boolean = sched.synchronized {
    totalResultSize += size
    calculatedTasks += 1
    if (maxResultSize > 0 && totalResultSize > maxResultSize) {
      val msg = s"Total size of serialized results of ${calculatedTasks} tasks " +
        s"(${Utils.bytesToString(totalResultSize)}) is bigger than spark.driver.maxResultSize " +
        s"(${Utils.bytesToString(maxResultSize)})"
      logError(msg)
      abort(msg)
      false
    } else {
      true
    }
  }

  /**
   * Marks the task as successful and notifies the DAGScheduler that a task has ended.
   */
  def handleSuccessfulTask(tid: Long, result: DirectTaskResult[_]): Unit = {
    val info = taskInfos(tid)
    val index = info.index
    info.markSuccessful()
    removeRunningTask(tid)
    // This method is called by "TaskSchedulerImpl.handleSuccessfulTask" which holds the
    // "TaskSchedulerImpl" lock until exiting. To avoid the SPARK-7655 issue, we should not
    // "deserialize" the value when holding a lock to avoid blocking other threads. So we call
    // "result.value()" in "TaskResultGetter.enqueueSuccessfulTask" before reaching here.
    // Note: "result.value()" only deserializes the value when it's called at the first time, so
    // here "result.value()" just returns the value and won't block other threads.
    sched.dagScheduler.taskEnded(
      tasks(index), Success, result.value(), result.accumUpdates, info, result.metrics)
    if (!successful(index)) {
      tasksSuccessful += 1
      logInfo("Finished task %s in stage %s (TID %d) in %d ms on %s (%d/%d)".format(
        info.id, taskSet.id, info.taskId, info.duration, info.host, tasksSuccessful, numTasks))
      // Mark successful and stop if all the tasks have succeeded.
      successful(index) = true
      if (tasksSuccessful == numTasks) {
        isZombie = true
      }
    } else {
      logInfo("Ignoring task-finished event for " + info.id + " in stage " + taskSet.id +
        " because task " + index + " has already completed successfully")
    }
    failedExecutors.remove(index)
    maybeFinishTaskSet()
  }

  /**
   * Marks the task as failed, re-adds it to the list of pending tasks, and notifies the
   * DAG Scheduler.
   */
  def handleFailedTask(tid: Long, state: TaskState, reason: TaskEndReason) {
    val info = taskInfos(tid)
    if (info.failed) {
      return
    }
    removeRunningTask(tid)
    info.markFailed()
    val index = info.index
    copiesRunning(index) -= 1
    var taskMetrics : TaskMetrics = null

    val failureReason = s"Lost task ${info.id} in stage ${taskSet.id} (TID $tid, ${info.host}): " +
      reason.asInstanceOf[TaskFailedReason].toErrorString
    val failureException: Option[Throwable] = reason match {
      case fetchFailed: FetchFailed =>
        logWarning(failureReason)
        if (!successful(index)) {
          successful(index) = true
          tasksSuccessful += 1
        }
        // Not adding to failed executors for FetchFailed.
        isZombie = true
        None

      case ef: ExceptionFailure =>
        taskMetrics = ef.metrics.orNull
        if (ef.className == classOf[NotSerializableException].getName) {
          // If the task result wasn't serializable, there's no point in trying to re-execute it.
          logError("Task %s in stage %s (TID %d) had a not serializable result: %s; not retrying"
            .format(info.id, taskSet.id, tid, ef.description))
          abort("Task %s in stage %s (TID %d) had a not serializable result: %s".format(
            info.id, taskSet.id, tid, ef.description))
          return
        }
        val key = ef.description
        val now = clock.getTimeMillis()
        val (printFull, dupCount) = {
          if (recentExceptions.contains(key)) {
            val (dupCount, printTime) = recentExceptions(key)
            if (now - printTime > EXCEPTION_PRINT_INTERVAL) {
              recentExceptions(key) = (0, now)
              (true, 0)
            } else {
              recentExceptions(key) = (dupCount + 1, printTime)
              (false, dupCount + 1)
            }
          } else {
            recentExceptions(key) = (0, now)
            (true, 0)
          }
        }
        if (printFull) {
          logWarning(failureReason)
        } else {
          logInfo(
            s"Lost task ${info.id} in stage ${taskSet.id} (TID $tid) on executor ${info.host}: " +
            s"${ef.className} (${ef.description}) [duplicate $dupCount]")
        }
        ef.exception

      case e: ExecutorLostFailure if !e.exitCausedByApp =>
        logInfo(s"Task $tid failed because while it was being computed, its executor" +
          "exited for a reason unrelated to the task. Not counting this failure towards the " +
          "maximum number of failures for the task.")
        None

      case e: TaskFailedReason =>  // TaskResultLost, TaskKilled, and others
        logWarning(failureReason)
        None

      case e: TaskEndReason =>
        logError("Unknown TaskEndReason: " + e)
        None
    }
    // always add to failed executors
    failedExecutors.getOrElseUpdate(index, new HashMap[String, Long]()).
      put(info.executorId, clock.getTimeMillis())
    sched.dagScheduler.taskEnded(tasks(index), reason, null, null, info, taskMetrics)

    if (successful(index)) {
      logInfo(
        s"Task ${info.id} in stage ${taskSet.id} (TID $tid) failed, " +
          "but another instance of the task has already succeeded, " +
          "so not re-queuing the task to be re-executed.")
    } else {
      addPendingTask(index)
    }

    if (!isZombie && state != TaskState.KILLED
        && reason.isInstanceOf[TaskFailedReason]
        && reason.asInstanceOf[TaskFailedReason].countTowardsTaskFailures) {
      assert (null != failureReason)
      numFailures(index) += 1
      if (numFailures(index) >= maxTaskFailures) {
        logError("Task %d in stage %s failed %d times; aborting job".format(
          index, taskSet.id, maxTaskFailures))
        abort("Task %d in stage %s failed %d times, most recent failure: %s\nDriver stacktrace:"
          .format(index, taskSet.id, maxTaskFailures, failureReason), failureException)
        return
      }
    }
    maybeFinishTaskSet()
  }

  def abort(message: String, exception: Option[Throwable] = None): Unit = sched.synchronized {
    // TODO: Kill running tasks if we were not terminated due to a Mesos error
    sched.dagScheduler.taskSetFailed(taskSet, message, exception)
    isZombie = true
    maybeFinishTaskSet()
  }

  /** If the given task ID is not in the set of running tasks, adds it.
   *
   * Used to keep track of the number of running tasks, for enforcing scheduling policies.
   */
  def addRunningTask(tid: Long) {
    if (runningTasksSet.add(tid) && parent != null) {
      parent.increaseRunningTasks(1)
    }
  }

  /** If the given task ID is in the set of running tasks, removes it. */
  def removeRunningTask(tid: Long) {
    if (runningTasksSet.remove(tid) && parent != null) {
      parent.decreaseRunningTasks(1)
    }
  }

  override def getSchedulableByName(name: String): Schedulable = {
    null
  }

  override def addSchedulable(schedulable: Schedulable) {}

  override def removeSchedulable(schedulable: Schedulable) {}

  override def getSortedTaskSetQueue(): ArrayBuffer[TaskSetManager] = {
    var sortedTaskSetQueue = new ArrayBuffer[TaskSetManager]()
    sortedTaskSetQueue += this
    sortedTaskSetQueue
  }

  /** Called by TaskScheduler when an executor is lost so we can re-enqueue our tasks */
  override def executorLost(execId: String, host: String, reason: ExecutorLossReason) {
    // Re-enqueue any tasks that ran on the failed executor if this is a shuffle map stage,
    // and we are not using an external shuffle server which could serve the shuffle outputs.
    // The reason is the next stage wouldn't be able to fetch the data from this dead executor
    // so we would need to rerun these tasks on other executors.
    if (tasks(0).isInstanceOf[ShuffleMapTask] && !env.blockManager.externalShuffleServiceEnabled) {
      for ((tid, info) <- taskInfos if info.executorId == execId) {
        val index = taskInfos(tid).index
        if (successful(index)) {
          successful(index) = false
          copiesRunning(index) -= 1
          tasksSuccessful -= 1
          addPendingTask(index)
          // Tell the DAGScheduler that this task was resubmitted so that it doesn't think our
          // stage finishes when a total of tasks.size tasks finish.
          sched.dagScheduler.taskEnded(tasks(index), Resubmitted, null, null, info, null)
        }
      }
    }
    for ((tid, info) <- taskInfos if info.running && info.executorId == execId) {
      val exitCausedByApp: Boolean = reason match {
        case exited: ExecutorExited => exited.exitCausedByApp
        case ExecutorKilled => false
        case _ => true
      }
      handleFailedTask(tid, TaskState.FAILED, ExecutorLostFailure(info.executorId, exitCausedByApp,
        Some(reason.toString)))
    }
    // recalculate valid locality levels and waits when executor is lost
    recomputeLocality()
  }

  /**
   * Check for tasks to be speculated and return true if there are any. This is called periodically
   * by the TaskScheduler.
   *
   * TODO: To make this scale to large jobs, we need to maintain a list of running tasks, so that
   * we don't scan the whole task set. It might also help to make this sorted by launch time.
   */
  override def checkSpeculatableTasks(): Boolean = {
    // Can't speculate if we only have one task, and no need to speculate if the task set is a
    // zombie.
    if (isZombie || numTasks == 1) {
      return false
    }
    var foundTasks = false
    val minFinishedForSpeculation = (SPECULATION_QUANTILE * numTasks).floor.toInt
    logDebug("Checking for speculative tasks: minFinished = " + minFinishedForSpeculation)
    if (tasksSuccessful >= minFinishedForSpeculation && tasksSuccessful > 0) {
      val time = clock.getTimeMillis()
      val durations = taskInfos.values.filter(_.successful).map(_.duration).toArray
      Arrays.sort(durations)
      val medianDuration = durations(min((0.5 * tasksSuccessful).round.toInt, durations.size - 1))
      val threshold = max(SPECULATION_MULTIPLIER * medianDuration, 100)
      // TODO: Threshold should also look at standard deviation of task durations and have a lower
      // bound based on that.
      logDebug("Task length threshold for speculation: " + threshold)
      for ((tid, info) <- taskInfos) {
        val index = info.index
        if (!successful(index) && copiesRunning(index) == 1 && info.timeRunning(time) > threshold &&
          !speculatableTasks.contains(index)) {
          logInfo(
            "Marking task %d in stage %s (on %s) as speculatable because it ran more than %.0f ms"
              .format(index, taskSet.id, info.host, threshold))
          speculatableTasks += index
          foundTasks = true
        }
      }
    }
    foundTasks
  }

  private def getLocalityWait(level: TaskLocality.TaskLocality): Long = {
    val defaultWait = conf.get("spark.locality.wait", "3s")
    val localityWaitKey = level match {
      case TaskLocality.PROCESS_LOCAL => "spark.locality.wait.process"
      case TaskLocality.NODE_LOCAL => "spark.locality.wait.node"
      case TaskLocality.RACK_LOCAL => "spark.locality.wait.rack"
      case _ => null
    }

    if (localityWaitKey != null) {
      conf.getTimeAsMs(localityWaitKey, defaultWait)
    } else {
      0L
    }
  }

  /**
   * Compute the locality levels used in this TaskSet. Assumes that all tasks have already been
   * added to queues using addPendingTask.
   *
   */
  private def computeValidLocalityLevels(): Array[TaskLocality.TaskLocality] = {
    import TaskLocality.{PROCESS_LOCAL, NODE_LOCAL, NO_PREF, RACK_LOCAL, ANY}
    val levels = new ArrayBuffer[TaskLocality.TaskLocality]
    if (!pendingTasksForExecutor.isEmpty && getLocalityWait(PROCESS_LOCAL) != 0 &&
        pendingTasksForExecutor.keySet.exists(sched.isExecutorAlive(_))) {
      levels += PROCESS_LOCAL
    }
    if (!pendingTasksForHost.isEmpty && getLocalityWait(NODE_LOCAL) != 0 &&
        pendingTasksForHost.keySet.exists(sched.hasExecutorsAliveOnHost(_))) {
      levels += NODE_LOCAL
    }
    if (!pendingTasksWithNoPrefs.isEmpty) {
      levels += NO_PREF
    }
    if (!pendingTasksForRack.isEmpty && getLocalityWait(RACK_LOCAL) != 0 &&
        pendingTasksForRack.keySet.exists(sched.hasHostAliveOnRack(_))) {
      levels += RACK_LOCAL
    }
    levels += ANY
    logDebug("Valid locality levels for " + taskSet + ": " + levels.mkString(", "))
    levels.toArray
  }

  def recomputeLocality() {
    val previousLocalityLevel = myLocalityLevels(currentLocalityIndex)
    myLocalityLevels = computeValidLocalityLevels()
    localityWaits = myLocalityLevels.map(getLocalityWait)
    currentLocalityIndex = getLocalityIndex(previousLocalityLevel)
  }

  def executorAdded() {
    recomputeLocality()
  }
}

private[spark] object TaskSetManager {
  // The user will be warned if any stages contain a task that has a serialized size greater than
  // this.
  val TASK_SIZE_TO_WARN_KB = 100
}<|MERGE_RESOLUTION|>--- conflicted
+++ resolved
@@ -605,27 +605,15 @@
         return Some((index, TaskLocality.ANY, false))
       }
 
-<<<<<<< HEAD
       for ((index, storageHost) <- dequeueTaskFromList(execId, getPendingTasksForDisk())) {
-        logInfo("dequeueTaskFrom Disk Task List id " + index)
+        logInfo("dequeueTaskFrom Disk Task List id " + index + " cpuhost " + host + " storagehost " + storageHost)
         setSplitPreferLoc(index, storageHost)
         return Some((index, TaskLocality.ANY, false))
       }
 
       for ((index, storageHost) <- dequeueTaskFromList(execId, getPendingTasksForSSD())) {
-        logInfo("dequeueTaskFrom SSD Task List id " + index)
+        logInfo("dequeueTaskFrom SSD Task List id " + index + " cpuhost " + host + " storagehost " + storageHost)
         setSplitPreferLoc(index, storageHost)
-=======
-      for ((index, storagehost) <- dequeueTaskFromList(execId, getPendingTasksForDisk())) {
-        logInfo("dequeueTaskFrom Disk Task List id " + index + " cpuhost " + host + " storagehost " + storagehost)
-        setSplitPreferLoc(index, storagehost)
-        return Some((index, TaskLocality.ANY, false))
-      }
-
-      for ((index, storagehost) <- dequeueTaskFromList(execId, getPendingTasksForSSD())) {
-        logInfo("dequeueTaskFrom SSD Task List id " + index + " cpuhost " + host + " storagehost " + storagehost)
-        setSplitPreferLoc(index, storagehost)
->>>>>>> 771ce4cb
         return Some((index, TaskLocality.ANY, false))
       }
 
